[LOOP_SETTINGS]
<<<<<<< HEAD
    Plot            = True
    N iter             = 50
=======
    N iter             = 40
>>>>>>> aa9c5d10
    # gain: without closed loop pyramid: 0.25, with closed loop pyramid: 0.1
    # gain: without closed loop SHWFS: 0.25, with closed loop SHWFs: 0.25
    gain               = 0.3
    leak factor        = 1.0
    # mode basis: #zernike # disk_harmonics # fourier #pixel
    Used mode basis    = zernike
    #number of modes to correct, in case of pixel basis, this is ignored
    Number of modes    = 35
    #how many images to average from the camera
    N images averaged  = 1
    #control both odd and even modes? (helpful for debugging)
    control even modes = True
    control odd modes  = True
    #amount to boost the dm command, kind of an "optical gain"
    #sky boost : 5-10
    #check w/test_system.py
    dm command boost   = 2

[MODELLING]
    # wavelengths: #750.0e-9
<<<<<<< HEAD
    wavelength (m)                = 2.1693e-6
=======
    wavelength (m)                = 1550.0e-9
>>>>>>> aa9c5d10
    # pixel scales: #5.9 #15.3 # milli arcsec
    pixel scale (mas/pix)         = 15.3
    #number of pixels in the pupil and focal plane model
    N pix pupil                   = 64
    N pix focal                   = 128
    # apertures: # open # keck # NIRC2_large_hexagonal_mask # NIRC2_incircle_mask # keck+NIRC2_large_hexagonal_mask # keck+NIRC2_incircle_mask # 'NIRC2_Lyot_Stop' # 'keck+NIRC2_Lyot_Stop'
<<<<<<< HEAD
    aperture                      = open
    rotation angle aperture (deg) = 0
    rotation angle dm (deg)       = 0
    #rotation angle im (deg)       = 313.4 # VAMPIRES
=======
    aperture                      = subaru
    #The diameter of the grid to generate the pupil.  Should be at least as large
    #as the largest dimension of the pupil (eg, Keck is 10m, so 12 is ok)
    grid diameter (m)             = 8
    # when aperture is open: 0, when aperture is anything else: 93.7
    #note for the SHWFs, Mike appears to have found 10 degrees is good
    #10
    rotation angle aperture (deg) = 6.25
    rotation angle dm (deg)       = 0
    ; rotation angle im (deg)       = 313.4 # VAMPIRES
>>>>>>> aa9c5d10
    rotation angle im (deg)       = 0
    #flips are applied last, not first
    flip_x                        = True
    flip_y                        = False
    ref PSF oversampling factor   = 1
    test time = daytime


[FF_SETTINGS]
<<<<<<< HEAD
    xcen = 1562
    ycen = 452
    Apply smooth filter = False
=======
    Apply smooth filter = True
>>>>>>> aa9c5d10
    SNR cutoff          = 2.5
    epsilon             = 1e-3
    #rather than use a background image, use frame median to determine bgd
    auto_background     = False
    hitchhiker_mode     = False
    hitchhiker_path     = /Hitchhiker_img
    save_log            = False
    log_path            = /Fnf_log

[IO]
    save path       = /nfiudata/FandF/
    plot dm command = True<|MERGE_RESOLUTION|>--- conflicted
+++ resolved
@@ -1,10 +1,6 @@
 [LOOP_SETTINGS]
-<<<<<<< HEAD
     Plot            = True
     N iter             = 50
-=======
-    N iter             = 40
->>>>>>> aa9c5d10
     # gain: without closed loop pyramid: 0.25, with closed loop pyramid: 0.1
     # gain: without closed loop SHWFS: 0.25, with closed loop SHWFs: 0.25
     gain               = 0.3
@@ -25,34 +21,17 @@
 
 [MODELLING]
     # wavelengths: #750.0e-9
-<<<<<<< HEAD
     wavelength (m)                = 2.1693e-6
-=======
-    wavelength (m)                = 1550.0e-9
->>>>>>> aa9c5d10
     # pixel scales: #5.9 #15.3 # milli arcsec
     pixel scale (mas/pix)         = 15.3
     #number of pixels in the pupil and focal plane model
     N pix pupil                   = 64
     N pix focal                   = 128
     # apertures: # open # keck # NIRC2_large_hexagonal_mask # NIRC2_incircle_mask # keck+NIRC2_large_hexagonal_mask # keck+NIRC2_incircle_mask # 'NIRC2_Lyot_Stop' # 'keck+NIRC2_Lyot_Stop'
-<<<<<<< HEAD
     aperture                      = open
     rotation angle aperture (deg) = 0
     rotation angle dm (deg)       = 0
     #rotation angle im (deg)       = 313.4 # VAMPIRES
-=======
-    aperture                      = subaru
-    #The diameter of the grid to generate the pupil.  Should be at least as large
-    #as the largest dimension of the pupil (eg, Keck is 10m, so 12 is ok)
-    grid diameter (m)             = 8
-    # when aperture is open: 0, when aperture is anything else: 93.7
-    #note for the SHWFs, Mike appears to have found 10 degrees is good
-    #10
-    rotation angle aperture (deg) = 6.25
-    rotation angle dm (deg)       = 0
-    ; rotation angle im (deg)       = 313.4 # VAMPIRES
->>>>>>> aa9c5d10
     rotation angle im (deg)       = 0
     #flips are applied last, not first
     flip_x                        = True
@@ -62,13 +41,9 @@
 
 
 [FF_SETTINGS]
-<<<<<<< HEAD
     xcen = 1562
     ycen = 452
     Apply smooth filter = False
-=======
-    Apply smooth filter = True
->>>>>>> aa9c5d10
     SNR cutoff          = 2.5
     epsilon             = 1e-3
     #rather than use a background image, use frame median to determine bgd
