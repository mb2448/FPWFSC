--- conflicted
+++ resolved
@@ -6,31 +6,20 @@
 
 try:
 
-<<<<<<< HEAD
     sys.path.insert(0, '/usr/local/home/cguthery/PyAO/')
-=======
-    sys.path.insert(0, '/usr/local/home/localdev/mcisse/data_pyao/')
->>>>>>> aa9c5d10
     from guis.fast_and_furious.hardware import NIRC2, OSIRIS, KeckAO
 
     import aosys.xinetics_deformable_mirror as xd
     from aosys.shwfs.shwfs import SHWFS
     from aosys.shwfs_field_steering_mirror.shwfs_field_steering_mirror import SHWFSFieldSteeringMirror
-<<<<<<< HEAD
     from aosys.rotator.rotator import Rotator
     
-=======
->>>>>>> aa9c5d10
 except ImportError:
     warnings.warn("Failed to import hardware modules")
     
 class OSIRISAlias:
-<<<<<<< HEAD
     """
     OSIRIS Alias to make image aquisition compatible with FPWFSC API
-=======
-    """OSIRIS Alias to make image aquisition compatible with FPWFSC API
->>>>>>> aa9c5d10
     """
     def __init__(self):
         self.OSIRIS = OSIRIS()
@@ -53,23 +42,15 @@
     def take_image(self):
         img_hdu = self._take_image()
         return img_hdu.data
-<<<<<<< HEAD
-
-=======
->>>>>>> aa9c5d10
+
 
 class AOSystemAlias:
     def __init__(self):
         """
-<<<<<<< HEAD
         Open-loop AO System Interface
         """
         self.AO = xd.XineticsDeformableMirror()
         self.ttm = SHWFSFieldSteeringMirror()
-=======
-        self.AO = xd.xinetics_deformable_mirror.XineticsDeformableMirror(prefix='k2')
-        self.ttm = SHWFSFieldSteeringMirror(prefix='k2')
->>>>>>> aa9c5d10
         self._closed = False
 
     def set_dm_data(self, shape, modify_existing=False):
@@ -170,247 +151,6 @@
 
         # these are the updated centroid origins
         centroids = np.dot(infmat, dm_vec)
-<<<<<<< HEAD
-=======
-
-        return centroids
-
-#class NIRC2:
-#    """
-#    wrapper for nirc2 commands that already exist
-#    """
-#
-#    def __init__(self):
-#
-#        self.nirc2 = Nirc2LibraryCommands()
-#
-#        self.filter_name = self.nirc2.get_filters_names()
-#        self.wavelength = self.nirc2.get_effective_wavelength()
-#        self.pupil_mask_name = self.choose_mask(self.nirc2.get_pupil_mask_name())
-#        self.pixel_scale = self.nirc2.get_pixel_scale()
-#        self.camera_mode = self.nirc2.get_camera_mode()
-#        self.xsize = self.nirc2.get_roi_width()
-#        self.ysize = self.nirc2.get_roi_height()
-#
-#        pass
-#
-#    def get_parameters(self, test_time):
-#        """
-#        Reads in the current NIRC2 values and sets them to appropriate variables
-#        """
-#
-#        self.filter_name = self.nirc2.get_filters_names()
-#        self.wavelength = self.nirc2.get_effective_wavelength()
-#        self.pupil_mask_name = self.choose_mask(self.nirc2.get_pupil_mask_name(), test_time)
-#        self.pixel_scale = self.nirc2.get_pixel_scale()
-#        self.camera_mode = self.nirc2.get_camera_mode()
-#        self.xsize = self.nirc2.get_roi_width()
-#        self.ysize = self.nirc2.get_roi_height()
-#
-#    def choose_mask(self, pmsmask, test_time="Daytime"):
-#        """
-#        Reads in the given NIRC2 mask name and converts it to a format readable by F&F code
-#        """
-#        mask_name = 'placeholder'
-#
-#        if test_time == "Daytime":
-#            if pmsmask == 'open':
-#                mask_name = 'open'
-#            elif pmsmask == 'largehex':
-#                mask_name = 'NIRC2_large_hexagonal_mask'
-#            elif pmsmask == 'incircle  ':
-#                mask_name = 'NIRC2_incircle_mask'
-#            elif pmsmask == 'fixedhex':
-#                mask_name = 'NIRC2_Lyot_Stop'
-#            else:
-#                print('mask name not in known keys')
-#
-#        elif test_time == "Nighttime":
-#            if pmsmask == 'open  ':
-#                mask_name = 'keck'
-#            elif pmsmask == 'largehex  ':
-#                mask_name = 'keck+NIRC2_large_hexagonal_mask'
-#            elif pmsmask == 'incircle  ':
-#                mask_name = 'keck+NIRC2_incircle_mask'
-#            elif pmsmask == 'fixedhex  ':
-#                mask_name = 'keck+NIRC2_Lyot_Stop'
-#            else:
-#                print('mask name not in known keys')
-#
-#        else:
-#            print('mask name not in known keys')
-#
-#        return mask_name
-#
-#    def take_image(self):
-#        """
-#        Initiate a NIRC2 image with the currently set parameters
-#        """
-#
-#        image = self.nirc2.take_image()
-#
-#        return image
-
-
-class KeckAO:
-
-   def __init__(self):
-       """
-       Basic description of the function.
-       """
-
-       self.shwfs = SHWFS(prefix="k2")
-       self.xinetics = XineticsDeformableMirrorCommands(prefix="k2")
-
-       self.default_cog = self.shwfs.get_default_centroid_origins_filename()
-       self.current_cog = self.shwfs.get_centroid_origins()
-
-       self.save_cog_name = ""
-       self.load_cog_name = ""
-
-       self.dm_command = np.zeros(1)
-
-   def revert_cog(self):
-       """
-       Revert the current cog file to the start of the night
-       """
-       # get the default centroid origins to reload
-       self.default_cog = self.shwfs.get_default_centroid_origins_filename()
-       self.shwfs.load_centroid_origins(self.default_cog)
-
-   def get_cog_filename(self):
-       """
-       Get the current centroid origin filename
-       """
-       self.cog_name = self.shwfs.get_current_centroid_origins_filename()
-       return self.cog_name
-
-   def open_cog(self, cog_name, shape_requested = "vector"):
-       """
-       Open and read the give cog file, return an array
-       """
-       self.cog_data = self.shwfs.open_centroid_origins_file(cog_name, shape_requested=shape_requested)
-       return self.cog_data
-
-   def load_cog(self, load_cog_name=""):
-       """
-       Load a cog file given an input filename
-       """
-       if load_cog_name == "" :
-           load_cog_name = self.shwfs.get_current_centroid_origins_filename()
-
-
-       self.load_cog_name = load_cog_name
-       self.shwfs.load_centroid_origins(self.load_cog_name)
-
-       return self.load_cog_name
-
-
-   def save_cog(self, save_cog_name="", cog=""):
-       """
-       Save the current cog file with a generated filename
-       """
-       if cog == "":
-           self.current_cog = self.shwfs.get_centroid_origins()
-       else:
-           self.current_cog = cog
-
-       save_filename = save_cog_name
-
-       # if no filename is given, a filename with timestamp will be generated
-       if save_filename == "":
-           save_filename = self.shwfs.save_centroid_origins_file(self.current_cog)
-       else:
-           self.shwfs.save_centroid_origins_file(self.current_cog, filename=save_filename, add_timestamp=False)
-
-       return save_filename
-
-   def open_influence_matrix(self):
-       self.shwfs.open_influence_matrix('24.imx')
-   def get_dm_actuator_map(self):
-       """
-       Pulls the binary DM actuator map and returns as an array
-       """
-       dm_actuator_map = self.xinetics.get_binary_actuators_map()
-
-   def make_dm_command(self, phase, diameter, center, actuator_num, rotation_angle_dm = 0, flip_x = False, flip_y = False):
-       """Converts the phase estimate to a DM command.
-
-   This function converts the phase estimate to a DM command. This means
-   that the phase estimate is rotated to match the DM orientation. Then
-   it will be resampled to an array with the appropriate size (actuator_num x actuator_num)
-   and put on the active pupil on the DM. It will also take into account
-   the reflective nature of the DM and divide the command by 2.
-
-   Parameters
-   ----------
-   phase : Field
-       The phase estimate in volts.
-   diameter : integer
-       Diameter of active pupil on the DM in actuators.
-   center : [integer, integer]
-       Position of the center of the active pupil on the dm in actuators [x_pos, y_pos].
-   actuator_num : integer
-       The number of actuators along one axis of the DM.
-   rotation_angle_dm : float
-       Rotation angle of the DM in degrees.
-
-   Returns
-   ----------
-   dm_command : square numpy array
-       The DM command derived from the phase estimate.
-   '''
-   if rotation_angle_dm != 0:
-
-       grid = phase.grid
-
-       shape_phase = phase.shaped.shape
-
-       # rotating the resampled phase
-       phase = hcipy.Field(sf.cen_rot(phase.shaped, rotation_angle_dm, np.array(phase.shaped.shape) / 2).ravel(),
-       #phase.grid)
-   """
-   # first we resample the measured phase to the size of the pupil on the actuators
-       phase_resampled = sf.fourier_resample(phase, [diameter, diameter])
-
-       if rotation_angle_dm != 0:
-           grid = phase_resampled.grid
-
-           # rotating the resampled phase
-           phase_resampled = hcipy.Field(sf.cen_rot(phase_resampled.shaped, rotation_angle_dm,
-                                                    np.array([center[1], center[0]])).ravel(), grid)
-           
-     #XXX add flips, need to figure out if this is fliping the correct axis or not. 
-       if flip_x == True:
-           grid = phase_resampled.grid
-           phase_resampled = hcipy.Field(np.flip(phase_resampled.shaped, axis = 0).ravel(), grid)
-       if flip_y == True:
-           grid = phase_resampled.grid
-           phase_resampled = hcipy.Field(np.flip(phase_resampled.shaped, axis = 1).ravel(), grid)
-
-       # array with the final DM command
-       self.dm_command = np.zeros(actuator_num)
-
-       # the actuators on which we put the pupil
-       x_start = int(center[0] - diameter / 2)
-       x_end = int(x_start + diameter)
-
-       y_start = int(center[1] - diameter / 2)
-       y_end = int(y_start + diameter)
-
-       # filling the array with the actual command
-       self.dm_command[y_start:y_end, x_start:x_end] = phase_resampled.shaped
-
-       # testing if flipping the axis of the DM improves the result.
-       # all three options (y-, x-axis, both) were tried and did not improve the loop
-       # dm_command = dm_command[:,::-1]
-
-       # dividing by two because we have a reflection and OPD
-       self.dm_command /= 2
-
-       return self.dm_command
-
->>>>>>> aa9c5d10
 
         return centroids
     
