--- conflicted
+++ resolved
@@ -34,17 +34,9 @@
         pixel scale (mas/pix) = 10.0
         #rotation, then flip applied at the last step of the
         #the optical model
-<<<<<<< HEAD
-        rotation angle im (deg)       = 0
-        flip_x                        = False
-        flip_y                        = False
-
-=======
         rotation angle im (deg) = 35.0
         flip_x = False
         flip_y = False
-        
->>>>>>> 243bb661
         [[[APERTURE]]]
             aperture = keck
             rotation angle aperture (deg) = 6.25
@@ -55,19 +47,6 @@
             rotation angle lyot (deg) = 0.0
     
     [[CAMERA_PARAMS]]
-<<<<<<< HEAD
-        flux                 = 1e7
-        exptime              = 1
-        read_noise           = 0 # 10
-        dark_current_rate    = 0
-        flat_field           = 0
-        include_photon_noise = False # True
-        xsize                = 1024
-        ysize                = 1024
-        field_center_x       = 330
-        field_center_y       = 426
-
-=======
         flux = 10000000.0
         exptime = 1.0
         read_noise = 10.0
@@ -78,8 +57,7 @@
         ysize = 1024
         field_center_x = 330
         field_center_y = 426
-    
->>>>>>> 243bb661
+ 
     [[AO_PARAMS]]
         modebasis = None
         initial_rms_wfe = 0.7
