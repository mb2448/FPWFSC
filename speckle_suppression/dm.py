--- conflicted
+++ resolved
@@ -21,11 +21,7 @@
     else:
         return retval
 
-<<<<<<< HEAD
 def make_speckle_kxy(kx, ky, amp, phase, N=21, flipy = True, flipx = False, dm_rotation=0, which="cos"):
-=======
-def make_speckle_kxy(kx, ky, amp, phase, N=22, flipy = False, flipx = False, dm_rotation=0):
->>>>>>> 243bb661
     """given an kx and ky wavevector, 
     generates a NxN flatmap that has 
     a speckle at that position
